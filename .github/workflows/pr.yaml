--- conflicted
+++ resolved
@@ -21,13 +21,13 @@
       - wheel-tests
       - telemetry-setup
     secrets: inherit
-<<<<<<< HEAD
     uses: rapidsai/shared-workflows/.github/workflows/pr-builder.yaml@branch-25.04
   checks:
     secrets: inherit
+    needs: telemetry-setup
     uses: rapidsai/shared-workflows/.github/workflows/checks.yaml@branch-25.04
-=======
-    uses: rapidsai/shared-workflows/.github/workflows/pr-builder.yaml@nvks-runners
+    with:
+      ignored_pr_jobs: telemetry-summarize
   telemetry-setup:
     runs-on: ubuntu-latest
     continue-on-error: true
@@ -39,13 +39,6 @@
         # since other jobs depend on it.
         if: ${{ vars.TELEMETRY_ENABLED == 'true' }}
         uses: rapidsai/shared-actions/telemetry-dispatch-stash-base-env-vars@main
-  checks:
-    secrets: inherit
-    needs: telemetry-setup
-    uses: rapidsai/shared-workflows/.github/workflows/checks.yaml@nvks-runners
-    with:
-      ignored_pr_jobs: telemetry-summarize
->>>>>>> 8ce71f38
   conda-cpp-build:
     needs: checks
     secrets: inherit
