import argparse
import os
import pickle

import cucim.skimage
import cucim.skimage.transform
import numpy as np
import pandas as pd
import skimage
import skimage.transform

from _image_bench import ImageBench


def main(args):

    pfile = "cucim_transform_results.pickle"
    if os.path.exists(pfile):
        with open(pfile, "rb") as f:
            all_results = pickle.load(f)
    else:
        all_results = pd.DataFrame()

    dtypes = [np.dtype(args.dtype)]
    # image sizes/shapes
    shape = tuple(list(map(int,(args.img_size.split(',')))))
    run_cpu = not args.no_cpu

    for function_name, fixed_kwargs, var_kwargs, allow_color, allow_nd in [
        # _warps.py
        (
            "resize",
            dict(preserve_range=True),
            dict(order=[0, 1, 3], mode=["reflect"], anti_aliasing=[True]),
            True,
            True,
        ),  # scale handled in loop below
        (
            "resize_local_mean",
            dict(preserve_range=True),
            {},
            True,
            True,
        ),  # scale handled in loop below
        (
            "rescale",
            dict(preserve_range=True),
            dict(order=[0, 1, 3], mode=["reflect"], anti_aliasing=[True]),
            True,
            True,
        ),  # output_shape handled in loop below
        (
            "rotate",
            dict(angle=15, preserve_range=True),
            dict(order=[0, 1, 3], mode=["reflect"], resize=[False, True]),
            False,
            False,
        ),
        ("downscale_local_mean", dict(), dict(), True, True),  # factors handled in loop below
        (
            "swirl",
            dict(strength=1, preserve_range=True),
            dict(order=[0, 1, 3], mode=["reflect"]),
            False,
            False,
        ),
        # TODO : warp? already indirectly benchmarked via swirl, etc
        ("warp_polar", dict(), dict(scaling=["linear", "log"]), True, False),
        # integral.py
        ("integral_image", dict(), dict(), False, True),
        # TODO: integrate
        # pyramids.py
        (
            "pyramid_gaussian",
            dict(max_layer=6, downscale=2, preserve_range=True),
            dict(order=[0, 1, 3]),
            True,
            True,
        ),
        (
            "pyramid_laplacian",
            dict(max_layer=6, downscale=2, preserve_range=True),
            dict(order=[0, 1, 3]),
            True,
            True,
        ),
    ]:

        if function_name != args.func_name:
            continue

        ndim = len(shape)
        if not allow_nd:
            if not allow_color:
                if ndim > 2:
                    continue
            else:
                if ndim > 3 or (ndim == 3 and shape[-1] not in [3, 4]):
                    continue
        if shape[-1] == 3 and not allow_color:
            continue

        ndim_spatial = ndim - 1 if shape[-1] == 3 else ndim

        if function_name in ["rescale", "warp_polar", "pyramid_gaussian", "pyramid_laplacian"]:
            fixed_kwargs["channel_axis"] = -1 if ndim_spatial < ndim else None

        function_is_generator = function_name in ["pyramid_gaussian", "pyramid_laplacian"]

        if function_name in ["rescale", "resize", "resize_local_mean"]:
            scales = [0.75, 1.25]
            if function_name == "rescale":
                var_kwargs["scale"] = [(s,) * ndim_spatial for s in scales]
            elif function_name.startswith("resize"):
                out_shapes = [[int(s_ * s) for s_ in shape] for s in scales]
                if ndim_spatial < ndim:
                    # don't resize along channels dimension
                    out_shapes = [
                        tuple([int(s_ * s) for s_ in shape[:-1]]) + (shape[-1],) for s in scales
                    ]
                else:
                    out_shapes = [tuple([int(s_ * s) for s_ in shape]) for s in scales]
                var_kwargs["output_shape"] = out_shapes

        elif function_name == "downscale_local_mean":
            if ndim_spatial < ndim:
                # no downscaling along channels axis
                factors = [(2,) * (ndim - 1) + (1,)]
            else:
                factors = [(2,) * (ndim - 1) + (4,)]
            var_kwargs["factors"] = factors

        B = ImageBench(
            function_name=function_name,
            shape=shape,
            dtypes=dtypes,
            fixed_kwargs=fixed_kwargs,
            var_kwargs=var_kwargs,
            module_cpu=skimage.transform,
            module_gpu=cucim.skimage.transform,
            function_is_generator=function_is_generator,
        )
<<<<<<< HEAD
        results = B.run_benchmark(duration=args.duration)
        all_results = pd.concat([all_results, results["full"]])


    fbase = os.path.splitext(pfile)[0]
    all_results.to_csv(fbase + ".csv")
    all_results.to_pickle(pfile)
    try:
        import tabular

        with open(fbase + ".md", "wt") as f:
            f.write(all_results.to_markdown())
    except ImportError:
        pass

=======
        results = B.run_benchmark(duration=1)
        all_results = pd.concat([all_results, results["full"]])
>>>>>>> e5006ff7

if __name__ == '__main__':
    parser = argparse.ArgumentParser(description='Benchmarking cuCIM transform functions')
    func_name_choices = ['resize', 'resize_local_mean', 'rescale', 'rotate', 'downscale_local_mean', 'warp_polar', 'integral_image', 'pyramid_gaussian', 'pyramid_laplacian']
    dtype_choices = ['float16', 'float32', 'float64', 'int8', 'int16', 'int32', 'int64', 'uint8', 'uint16', 'uint32', 'uint64']
    parser.add_argument('-i','--img_size', type=str, help='Size of input image (omit color channel, it will be appended as needed)', required=True)
    parser.add_argument('-d','--dtype', type=str, help='Dtype of input image', choices = dtype_choices, required=True)
    parser.add_argument('-f','--func_name', type=str, help='function to benchmark', choices = func_name_choices, required=True)
    parser.add_argument('-t','--duration', type=int, help='time to run benchmark', required=True)
    parser.add_argument('--no_cpu', action='store_true', help='disable cpu measurements', default=False)

    args = parser.parse_args()
    main(args)<|MERGE_RESOLUTION|>--- conflicted
+++ resolved
@@ -140,10 +140,8 @@
             module_gpu=cucim.skimage.transform,
             function_is_generator=function_is_generator,
         )
-<<<<<<< HEAD
         results = B.run_benchmark(duration=args.duration)
         all_results = pd.concat([all_results, results["full"]])
-
 
     fbase = os.path.splitext(pfile)[0]
     all_results.to_csv(fbase + ".csv")
@@ -156,10 +154,6 @@
     except ImportError:
         pass
 
-=======
-        results = B.run_benchmark(duration=1)
-        all_results = pd.concat([all_results, results["full"]])
->>>>>>> e5006ff7
 
 if __name__ == '__main__':
     parser = argparse.ArgumentParser(description='Benchmarking cuCIM transform functions')
