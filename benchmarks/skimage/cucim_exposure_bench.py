import argparse
import os
import pickle

import cucim.skimage
import cucim.skimage.exposure
import cupy
import cupy as cp
import numpy as np
import pandas as pd
import skimage
import skimage.exposure

from _image_bench import ImageBench


class ExposureBench(ImageBench):
    def set_args(self, dtype):
        if np.dtype(dtype).kind in "iu":
            scale = 256
        else:
            scale = 1.0
        imaged = cupy.testing.shaped_random(self.shape, xp=cp, dtype=dtype, scale=scale)
        image = cp.asnumpy(imaged)
        self.args_cpu = (image,)
        self.args_gpu = (imaged,)


class MatchHistogramBench(ImageBench):
    def set_args(self, dtype):
        if np.dtype(dtype).kind in "iu":
            scale = 256
        else:
            scale = 1.0
        imaged = cupy.testing.shaped_random(self.shape, xp=cp, dtype=dtype, scale=scale)
        imaged2 = cupy.testing.shaped_random(self.shape, xp=cp, dtype=dtype, scale=scale)
        image = cp.asnumpy(imaged)
        image2 = cp.asnumpy(imaged2)
        self.args_cpu = (image, image2)
        self.args_gpu = (imaged, imaged2)


def main(args):

    pfile = "cucim_exposure_results.pickle"
    if os.path.exists(pfile):
        with open(pfile, "rb") as f:
            all_results = pickle.load(f)
    else:
        all_results = pd.DataFrame()

    dtypes = [np.dtype(args.dtype)]
    # image sizes/shapes
    shape = tuple(list(map(int,(args.img_size.split(',')))))
    run_cpu = not args.no_cpu

    exposure_config = {
        "equalize_adapthist": dict(
            fixed_kwargs=dict(clip_limit=0.01, nbins=256),
            variable_kwargs=dict(),
            color_required=False,
            grayscale_only=False,
            dtypes=None,
            shapes=None,
        ),
        "histogram": dict(
            fixed_kwargs=dict(source_range="image"),
            variable_kwargs=dict(nbins=[16, 256], normalize=[True, False]),
            color_required=False,
            grayscale_only=True,
            dtypes=None,
            shapes=None,
        ),
    }


    for function_name, fixed_kwargs, var_kwargs, allow_color in [
        ("equalize_adapthist", dict(clip_limit=0.01, nbins=256), dict(), True),
        (
            "histogram",
            dict(source_range="image"),
            dict(nbins=[16, 256], normalize=[True, False]),
            False,
        ),
        ("cumulative_distribution", dict(), dict(nbins=[16, 256]), False),
        ("equalize_hist", dict(mask=None), dict(nbins=[16, 256]), False),
        ("rescale_intensity", dict(in_range="image", out_range="dtype"), dict(), False),
        ("adjust_gamma", dict(), dict(), False),
        ("adjust_log", dict(), dict(), False),
        ("adjust_sigmoid", dict(), dict(inv=[False, True]), False),
        ("is_low_contrast", dict(), dict(), False),
    ]:

        if function_name != args.func_name:
            continue

<<<<<<< HEAD
        ndim = len(shape)

        if function_name == 'match_histograms':

            channel_axis = -1 if shape[-1] in [3, 4] else None

            B = MatchHistogramBench(
                function_name="match_histograms",
                shape=shape,
                dtypes=dtypes,
                fixed_kwargs=dict(channel_axis=channel_axis),
                var_kwargs=dict(),
                module_cpu=skimage.exposure,
                module_gpu=cucim.skimage.exposure,
                run_cpu=run_cpu,
            )
            results = B.run_benchmark(duration=args.duration)
            all_results = pd.concat([all_results, results["full"]])

        else:

            if shape[-1] == 3 and not allow_color:
                continue

            if function_name == "equalize_adapthist":
                #  TODO: fix equalize_adapthist for size (3840, 2160) and kernel_size = [16, 16]
                size_factors = [4, 8, 16]
                kernel_sizes = []
                for size_factor in size_factors:
                    kernel_sizes.append([max(s // size_factor, 1) for s in shape if s != 3])
                var_kwargs.update(dict(kernel_size=kernel_sizes))

            B = ExposureBench(
                function_name=function_name,
                shape=shape,
                dtypes=dtypes,
                fixed_kwargs=fixed_kwargs,
                var_kwargs=var_kwargs,
                module_cpu=skimage.exposure,
                module_gpu=cucim.skimage.exposure,
                run_cpu=run_cpu,
            )
            results = B.run_benchmark(duration=args.duration)
            all_results = pd.concat([all_results, results["full"]])

    fbase = os.path.splitext(pfile)[0]
    all_results.to_csv(fbase + ".csv")
    all_results.to_pickle(pfile)
    try:
        import tabulate

        with open(fbase + ".md", "wt") as f:
            f.write(all_results.to_markdown())
    except ImportError:
        pass


if __name__ == '__main__':
    parser = argparse.ArgumentParser(description='Benchmarking cuCIM exposure functions')
    func_name_choices = ['equalize_adapthist', 'cumulative_distribution', 'equalize_hist', 'rescale_intensity', 'adjust_gamma', 'adjust_log', 'adjust_sigmoid', 'is_low_contrast', 'match_histograms']
    dtype_choices = ['float16', 'float32', 'float64', 'int8', 'int16', 'int32', 'int64', 'uint8', 'uint16', 'uint32', 'uint64']
    parser.add_argument('-i','--img_size', type=str, help='Size of input image', required=True)
    parser.add_argument('-d','--dtype', type=str, help='Dtype of input image', choices=dtype_choices, required=True)
    parser.add_argument('-f','--func_name', type=str, help='function to benchmark', choices=func_name_choices, required=True)
    parser.add_argument('-t','--duration', type=int, help='time to run benchmark', required=True)
    parser.add_argument('--no_cpu', action='store_true', help='disable cpu measurements', default=False)

    args = parser.parse_args()
    main(args)
=======
        if function_name == "equalize_adapthist":
            #  TODO: fix equalize_adapthist for size (3840, 2160) and kernel_size = [16, 16]
            size_factors = [4, 8, 16]
            kernel_sizes = []
            for size_factor in size_factors:
                kernel_sizes.append([max(s // size_factor, 1) for s in shape if s != 3])
            var_kwargs.update(dict(kernel_size=kernel_sizes))

        B = ExposureBench(
            function_name=function_name,
            shape=shape,
            dtypes=dtypes,
            fixed_kwargs=fixed_kwargs,
            var_kwargs=var_kwargs,
            module_cpu=skimage.exposure,
            module_gpu=cucim.skimage.exposure,
        )
        results = B.run_benchmark(duration=1)
        all_results = pd.concat([all_results, results["full"]])


for shape in [(512, 512), (3840, 2160), (3840, 2160, 3), (192, 192, 192)]:
    ndim = len(shape)

    channel_axis = -1 if shape[-1] in [3, 4] else None

    B = MatchHistogramBench(
        function_name="match_histograms",
        shape=shape,
        dtypes=dtypes,
        fixed_kwargs=dict(channel_axis=channel_axis),
        var_kwargs=dict(),
        module_cpu=skimage.exposure,
        module_gpu=cucim.skimage.exposure,
    )
    results = B.run_benchmark(duration=1)
    all_results = pd.concat([all_results, results["full"]])

fbase = os.path.splitext(pfile)[0]
all_results.to_csv(fbase + ".csv")
all_results.to_pickle(pfile)
with open(fbase + ".md", "wt") as f:
    f.write(all_results.to_markdown())
>>>>>>> e5006ff7
<|MERGE_RESOLUTION|>--- conflicted
+++ resolved
@@ -20,7 +20,7 @@
             scale = 256
         else:
             scale = 1.0
-        imaged = cupy.testing.shaped_random(self.shape, xp=cp, dtype=dtype, scale=scale)
+        imaged = cupy.testing.shaped_random(self.shape, xpcp, dtype=dtype, scale=scale)
         image = cp.asnumpy(imaged)
         self.args_cpu = (image,)
         self.args_gpu = (imaged,)
@@ -28,6 +28,7 @@
 
 class MatchHistogramBench(ImageBench):
     def set_args(self, dtype):
+
         if np.dtype(dtype).kind in "iu":
             scale = 256
         else:
@@ -54,26 +55,6 @@
     shape = tuple(list(map(int,(args.img_size.split(',')))))
     run_cpu = not args.no_cpu
 
-    exposure_config = {
-        "equalize_adapthist": dict(
-            fixed_kwargs=dict(clip_limit=0.01, nbins=256),
-            variable_kwargs=dict(),
-            color_required=False,
-            grayscale_only=False,
-            dtypes=None,
-            shapes=None,
-        ),
-        "histogram": dict(
-            fixed_kwargs=dict(source_range="image"),
-            variable_kwargs=dict(nbins=[16, 256], normalize=[True, False]),
-            color_required=False,
-            grayscale_only=True,
-            dtypes=None,
-            shapes=None,
-        ),
-    }
-
-
     for function_name, fixed_kwargs, var_kwargs, allow_color in [
         ("equalize_adapthist", dict(clip_limit=0.01, nbins=256), dict(), True),
         (
@@ -94,7 +75,6 @@
         if function_name != args.func_name:
             continue
 
-<<<<<<< HEAD
         ndim = len(shape)
 
         if function_name == 'match_histograms':
@@ -163,49 +143,4 @@
     parser.add_argument('--no_cpu', action='store_true', help='disable cpu measurements', default=False)
 
     args = parser.parse_args()
-    main(args)
-=======
-        if function_name == "equalize_adapthist":
-            #  TODO: fix equalize_adapthist for size (3840, 2160) and kernel_size = [16, 16]
-            size_factors = [4, 8, 16]
-            kernel_sizes = []
-            for size_factor in size_factors:
-                kernel_sizes.append([max(s // size_factor, 1) for s in shape if s != 3])
-            var_kwargs.update(dict(kernel_size=kernel_sizes))
-
-        B = ExposureBench(
-            function_name=function_name,
-            shape=shape,
-            dtypes=dtypes,
-            fixed_kwargs=fixed_kwargs,
-            var_kwargs=var_kwargs,
-            module_cpu=skimage.exposure,
-            module_gpu=cucim.skimage.exposure,
-        )
-        results = B.run_benchmark(duration=1)
-        all_results = pd.concat([all_results, results["full"]])
-
-
-for shape in [(512, 512), (3840, 2160), (3840, 2160, 3), (192, 192, 192)]:
-    ndim = len(shape)
-
-    channel_axis = -1 if shape[-1] in [3, 4] else None
-
-    B = MatchHistogramBench(
-        function_name="match_histograms",
-        shape=shape,
-        dtypes=dtypes,
-        fixed_kwargs=dict(channel_axis=channel_axis),
-        var_kwargs=dict(),
-        module_cpu=skimage.exposure,
-        module_gpu=cucim.skimage.exposure,
-    )
-    results = B.run_benchmark(duration=1)
-    all_results = pd.concat([all_results, results["full"]])
-
-fbase = os.path.splitext(pfile)[0]
-all_results.to_csv(fbase + ".csv")
-all_results.to_pickle(pfile)
-with open(fbase + ".md", "wt") as f:
-    f.write(all_results.to_markdown())
->>>>>>> e5006ff7
+    main(args)