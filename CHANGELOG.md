--- conflicted
+++ resolved
@@ -1,12 +1,8 @@
-<<<<<<< HEAD
-# cuCIM 22.06.00 (7 Jun 2022)
-=======
 # cuCIM 22.08.00 (Date TBD)
 
 Please see https://github.com/rapidsai/cucim/releases/tag/v22.08.00a for the latest changes to this development branch.
 
-# cuCIM 22.06.00 (Date TBD)
->>>>>>> 7fe1580f
+# cuCIM 22.06.00 (7 Jun 2022)
 
 ## 🚨 Breaking Changes
 
