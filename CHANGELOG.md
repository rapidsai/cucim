--- conflicted
+++ resolved
@@ -1,12 +1,8 @@
-<<<<<<< HEAD
 # cuCIM 22.12.00 (Date TBD)
 
 Please see https://github.com/rapidsai/cucim/releases/tag/v22.12.00a for the latest changes to this development branch.
 
-# cuCIM 22.10.00 (Date TBD)
-=======
 # cuCIM 22.10.00 (12 Oct 2022)
->>>>>>> 5cad8d36
 
 ## 🐛 Bug Fixes
 
