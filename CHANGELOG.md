--- conflicted
+++ resolved
@@ -1,12 +1,8 @@
-<<<<<<< HEAD
 # cuCIM 21.10.00 (Date TBD)
 
 Please see https://github.com/rapidsai/cucim/releases/tag/v21.10.00a for the latest changes to this development branch.
 
-# cuCIM 21.08.00 (Date TBD)
-=======
 # cuCIM 21.08.00 (4 Aug 2021)
->>>>>>> 436edebd
 
 ## 🐛 Bug Fixes
 
