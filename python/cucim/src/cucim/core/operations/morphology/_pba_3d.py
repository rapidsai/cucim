import math
import os

import cupy
import numpy as np

<<<<<<< HEAD
from ._pba_2d import (_check_distances, _check_indices,
                      _distance_tranform_arg_check, _get_block_size,
                      _generate_shape, _generate_indices_ops,
=======
from ._pba_2d import (_get_block_size, _generate_shape, _generate_indices_ops,
>>>>>>> 8fa943c7
                      lcm)
from cucim.skimage._vendored._ndimage_util import _get_inttype


pba3d_defines_template = """

#define MARKER     {marker}
#define MAX_INT    {max_int}
#define BLOCKSIZE  {block_size_3d}

"""

# For efficiency, the original PBA+ packs three 10-bit integers and two binary
# flags into a single 32-bit integer. The defines in
# `pba3d_defines_encode_32bit` handle this format.
pba3d_defines_encode_32bit = """
// Sites     : ENCODE(x, y, z, 0, 0)
// Not sites : ENCODE(0, 0, 0, 1, 0) or MARKER
#define ENCODED_INT_TYPE int
#define ZERO 0
#define ONE 1
#define ENCODE(x, y, z, a, b)  (((x) << 20) | ((y) << 10) | (z) | ((a) << 31) | ((b) << 30))
#define DECODE(value, x, y, z) \
    x = ((value) >> 20) & 0x3ff; \
    y = ((value) >> 10) & 0x3ff; \
    z = (value) & 0x3ff

#define NOTSITE(value)  (((value) >> 31) & 1)
#define HASNEXT(value)  (((value) >> 30) & 1)

#define GET_X(value)    (((value) >> 20) & 0x3ff)
#define GET_Y(value)    (((value) >> 10) & 0x3ff)
#define GET_Z(value)    ((NOTSITE((value))) ? MAX_INT : ((value) & 0x3ff))

""" # noqa


# 64bit version of ENCODE/DECODE to allow a 20-bit integer per coordinate axis.
pba3d_defines_encode_64bit = """
// Sites     : ENCODE(x, y, z, 0, 0)
// Not sites : ENCODE(0, 0, 0, 1, 0) or MARKER
#define ENCODED_INT_TYPE long long
#define ZERO 0L
#define ONE 1L
#define ENCODE(x, y, z, a, b)  (((x) << 40) | ((y) << 20) | (z) | ((a) << 61) | ((b) << 60))
#define DECODE(value, x, y, z) \
    x = ((value) >> 40) & 0xfffff; \
    y = ((value) >> 20) & 0xfffff; \
    z = (value) & 0xfffff

#define NOTSITE(value)  (((value) >> 61) & 1)
#define HASNEXT(value)  (((value) >> 60) & 1)

#define GET_X(value)    (((value) >> 40) & 0xfffff)
#define GET_Y(value)    (((value) >> 20) & 0xfffff)
#define GET_Z(value)    ((NOTSITE((value))) ? MAX_INT : ((value) & 0xfffff))

""" # noqa


@cupy.memoize(True)
def get_pba3d_src(block_size_3d=32, marker=-2147483648, max_int=2147483647,
                  size_max=1024):
    pba3d_code = pba3d_defines_template.format(
        block_size_3d=block_size_3d, marker=marker, max_int=max_int
    )
    if size_max > 1024:
        pba3d_code += pba3d_defines_encode_64bit
    else:
        pba3d_code += pba3d_defines_encode_32bit
    kernel_directory = os.path.join(os.path.dirname(__file__), "cuda")
    with open(os.path.join(kernel_directory, "pba_kernels_3d.h"), "rt") as f:
        pba3d_kernels = "\n".join(f.readlines())
    pba3d_code += pba3d_kernels
    return pba3d_code


@cupy.memoize(for_each_device=True)
def _get_encode3d_kernel(size_max, marker=-2147483648):
    """Pack array coordinates into a single integer."""
    if size_max > 1024:
<<<<<<< HEAD
        int_type = "ptrdiff_t"  # int64_t
    else:
        int_type = "int"        # int32_t
=======
        int_type = 'ptrdiff_t'  # int64_t
    else:
        int_type = 'int'        # int32_t
>>>>>>> 8fa943c7

    # value must match TOID macro in the C++ code!
    if size_max > 1024:
        value = """(((x) << 40) | ((y) << 20) | (z))"""
    else:
        value = """(((x) << 20) | ((y) << 10) | (z))"""

    code = f"""
    if (arr[i]) {{
        out[i] = {marker};
    }} else {{
        {int_type} shape_2 = arr.shape()[2];
        {int_type} shape_1 = arr.shape()[1];
        {int_type} _i = i;
        {int_type} x = _i % shape_2;
        _i /= shape_2;
        {int_type} y = _i % shape_1;
        _i /= shape_1;
        {int_type} z = _i;
        out[i] = {value};
    }}
    """
    return cupy.ElementwiseKernel(
        in_params="raw B arr",
        out_params="raw I out",
        operation=code,
<<<<<<< HEAD
        options=("--std=c++11",),
=======
        options=('--std=c++11',),
>>>>>>> 8fa943c7
    )


def encode3d(arr, marker=-2147483648, bit_depth=32, size_max=1024):
    if arr.ndim != 3:
        raise ValueError("only 3d arr suppported")
    if bit_depth not in [32, 64]:
        raise ValueError("only bit_depth of 32 or 64 is supported")
    if size_max > 1024:
        dtype = np.int64
    else:
        dtype = np.int32
<<<<<<< HEAD
    image = cupy.zeros(arr.shape, dtype=dtype, order="C")
=======
    image = cupy.zeros(arr.shape, dtype=dtype, order='C')
>>>>>>> 8fa943c7
    kern = _get_encode3d_kernel(size_max, marker=marker)
    kern(arr, image, size=image.size)
    return image


<<<<<<< HEAD
def _get_decode3d_code(size_max, int_type=""):
=======
def _get_decode3d_code(size_max, int_type=''):
>>>>>>> 8fa943c7
    # bit shifts here must match those used in the encode3d kernel
    if size_max > 1024:
        code = f"""
        {int_type} x = (encoded >> 40) & 0xfffff;
        {int_type} y = (encoded >> 20) & 0xfffff;
        {int_type} z = encoded & 0xfffff;
        """
    else:
        code = f"""
        {int_type} x = (encoded >> 20) & 0x3ff;
        {int_type} y = (encoded >> 10) & 0x3ff;
        {int_type} z = encoded & 0x3ff;
        """
    return code


@cupy.memoize(for_each_device=True)
def _get_decode3d_kernel(size_max):
    """Unpack 3 coordinates encoded as a single integer."""

<<<<<<< HEAD
    # int_type = "" here because x, y, z were already allocated externally
    code = _get_decode3d_code(size_max, int_type="")
=======
    # int_type = '' here because x, y, z were already allocated externally
    code = _get_decode3d_code(size_max, int_type='')
>>>>>>> 8fa943c7

    return cupy.ElementwiseKernel(
        in_params="E encoded",
        out_params="I x, I y, I z",
        operation=code,
<<<<<<< HEAD
        options=("--std=c++11",),
=======
        options=('--std=c++11',),
>>>>>>> 8fa943c7
    )


def decode3d(encoded, size_max=1024):
    coord_dtype = cupy.int32 if size_max < 2**31 else cupy.int64
    x = cupy.empty_like(encoded, dtype=coord_dtype)
    y = cupy.empty_like(x)
    z = cupy.empty_like(x)
    kern = _get_decode3d_kernel(size_max)
    kern(encoded, x, y, z)
    return (x, y, z)


def _determine_padding(shape, block_size, m1, m2, m3, blockx, blocky):
    # TODO: can possibly revise to consider only particular factors for LCM on
    #       a given axis
    LCM = lcm(block_size, m1, m2, m3, blockx, blocky)
    orig_sz, orig_sy, orig_sx = shape
    round_up = False
    if orig_sx % LCM != 0:
        # round up size to a multiple of the band size
        round_up = True
        sx = LCM * math.ceil(orig_sx / LCM)
    else:
        sx = orig_sx
    if orig_sy % LCM != 0:
        # round up size to a multiple of the band size
        round_up = True
        sy = LCM * math.ceil(orig_sy / LCM)
    else:
        sy = orig_sy
    if orig_sz % LCM != 0:
        # round up size to a multiple of the band size
        round_up = True
        sz = LCM * math.ceil(orig_sz / LCM)
    else:
        sz = orig_sz

    aniso = not (sx == sy == sz)
    if aniso or round_up:
        smax = max(sz, sy, sx)
        padding_width = (
            (0, smax - orig_sz), (0, smax - orig_sy), (0, smax - orig_sx)
        )
    else:
        padding_width = None
    return padding_width


def _generate_distance_computation(int_type, dist_int_type):
    """
    Compute euclidean distance from current coordinate (ind_0, ind_1, ind_2) to
    the coordinates of the nearest point (z, y, x)."""
    return f"""
    {int_type} tmp = z - ind_0;
    {dist_int_type} sq_dist = tmp * tmp;
    tmp = y - ind_1;
    sq_dist += tmp * tmp;
    tmp = x - ind_2;
    sq_dist += tmp * tmp;
    dist[i] = sqrt(static_cast<F>(sq_dist));
    """


def _get_distance_kernel_code(int_type, dist_int_type, raw_out_var=True):
    code = _generate_shape(
<<<<<<< HEAD
        ndim=3, int_type=int_type, var_name="dist", raw_var=raw_out_var
=======
        ndim=3, int_type=int_type, var_name='dist', raw_var=raw_out_var
>>>>>>> 8fa943c7
    )
    code += _generate_indices_ops(ndim=3, int_type=int_type)
    code += _generate_distance_computation(int_type, dist_int_type)
    return code


@cupy.memoize(for_each_device=True)
def _get_distance_kernel(int_type, large_dist=False):
    """Returns kernel computing the Euclidean distance from coordinates."""
<<<<<<< HEAD
    dist_int_type = "ptrdiff_t" if large_dist else "int"
=======
    dist_int_type = 'ptrdiff_t' if large_dist else 'int'
>>>>>>> 8fa943c7
    operation = _get_distance_kernel_code(
        int_type, dist_int_type, raw_out_var=True
    )
    return cupy.ElementwiseKernel(
        in_params="I z, I y, I x",
        out_params="raw F dist",
        operation=operation,
<<<<<<< HEAD
        options=("--std=c++11",),
    )


def _generate_aniso_distance_computation():
    """
    Compute euclidean distance from current coordinate (ind_0, ind_1, ind_2) to
    the coordinates of the nearest point (z, y, x)."""
    return f"""
    F tmp = static_cast<F>(z - ind_0) * sampling[0];
    F sq_dist = tmp * tmp;
    tmp = static_cast<F>(y - ind_1) * sampling[1];
    sq_dist += tmp * tmp;
    tmp = static_cast<F>(x - ind_2) * sampling[2];
    sq_dist += tmp * tmp;
    dist[i] = sqrt(static_cast<F>(sq_dist));
    """


def _get_aniso_distance_kernel_code(int_type, raw_out_var=True):
    code = _generate_shape(
        ndim=3, int_type=int_type, var_name="dist", raw_var=raw_out_var
    )
    code += _generate_indices_ops(ndim=3, int_type=int_type)
    code += _generate_aniso_distance_computation()
    return code


@cupy.memoize(for_each_device=True)
def _get_aniso_distance_kernel(int_type):
    """Returns kernel computing the Euclidean distance from coordinates with
    axis spacing != 1."""
    operation = _get_aniso_distance_kernel_code(
        int_type, raw_out_var=True
    )
    return cupy.ElementwiseKernel(
        in_params="I z, I y, I x, raw F sampling",
        out_params="raw F dist",
        operation=operation,
        options=("--std=c++11",),
    )


@cupy.memoize(for_each_device=True)
def _get_decode_as_distance_kernel(size_max, large_dist=False, sampling=None):
=======
        options=('--std=c++11',),
    )


@cupy.memoize(for_each_device=True)
def _get_decode_as_distance_kernel(size_max, large_dist=False):
>>>>>>> 8fa943c7
    """Fused decode3d and distance computation.

    This kernel is for use when `return_distances=True`, but
    `return_indices=False`. It replaces the separate calls to
    `_get_decode3d_kernel` and `_get_distance_kernel`, avoiding the overhead of
    generating full arrays containing the coordinates since the coordinate
    arrays are not going to be returned.
    """
<<<<<<< HEAD
    if sampling is None:
        dist_int_type = "ptrdiff_t" if large_dist else "int"
    int_type = "int"
=======
    dist_int_type = 'ptrdiff_t' if large_dist else 'int'
    int_type = 'int'
>>>>>>> 8fa943c7

    # Step 1: decode the (z, y, x) coordinate
    code = _get_decode3d_code(size_max, int_type=int_type)

    # Step 2: compute the Euclidean distance based on this (z, y, x).
    code += _generate_shape(
<<<<<<< HEAD
        ndim=3, int_type=int_type, var_name="dist", raw_var=True
    )
    code += _generate_indices_ops(ndim=3, int_type=int_type)
    if sampling is None:
        code += _generate_distance_computation(int_type, dist_int_type)
        in_params = "E encoded"
    else:
        code += _generate_aniso_distance_computation()
        in_params = "E encoded, raw F sampling"
    return cupy.ElementwiseKernel(
        in_params=in_params,
        out_params="raw F dist",
        operation=code,
        options=("--std=c++11",),
=======
        ndim=3, int_type=int_type, var_name='dist', raw_var=True
    )
    code += _generate_indices_ops(ndim=3, int_type=int_type)
    code += _generate_distance_computation(int_type, dist_int_type)

    return cupy.ElementwiseKernel(
        in_params="E encoded",
        out_params="raw F dist",
        operation=code,
        options=('--std=c++11',),
>>>>>>> 8fa943c7
    )


def _pba_3d(arr, sampling=None, return_distances=True, return_indices=False,
            block_params=None, check_warp_size=False, *,
            float64_distances=False, distances=None, indices=None):

    indices_inplace = isinstance(indices, cupy.ndarray)
    dt_inplace = isinstance(distances, cupy.ndarray)
    _distance_tranform_arg_check(
        dt_inplace, indices_inplace, return_distances, return_indices
    )

    if arr.ndim != 3:
        raise ValueError(f"expected a 3D array, got {arr.ndim}D")

    if block_params is None:
        m1 = 1
        m2 = 1
        m3 = 2
    else:
        m1, m2, m3 = block_params

    # reduce blockx for small inputs
    s_min = min(arr.shape)
    if s_min <= 4:
        blockx = 4
    elif s_min <= 8:
        blockx = 8
    elif s_min <= 16:
        blockx = 16
    else:
        blockx = 32
    blocky = 4

    block_size = _get_block_size(check_warp_size)

    orig_sz, orig_sy, orig_sx = arr.shape
    padding_width = _determine_padding(
        arr.shape, block_size, m1, m2, m3, blockx, blocky
    )
    if padding_width is not None:
        arr = cupy.pad(arr, padding_width, mode="constant", constant_values=1)
    size = arr.shape[0]

    # pba algorithm was implemented to use 32-bit integer to store compressed
    # coordinates. input_arr will be C-contiguous, int32
    size_max = max(arr.shape)
    input_arr = encode3d(arr, size_max=size_max)
    buffer_idx = 0
    output = cupy.zeros_like(input_arr)
    pba_images = [input_arr, output]

    block = (blockx, blocky, 1)
    grid = (size // block[0], size // block[1], 1)
    pba3d = cupy.RawModule(
        code=get_pba3d_src(block_size_3d=block_size, size_max=size_max)
    )

    kernelFloodZ = pba3d.get_function("kernelFloodZ")
    if sampling is None:
        kernelMaurerAxis = pba3d.get_function("kernelMaurerAxis")
        kernelColorAxis = pba3d.get_function("kernelColorAxis")
        sampling_args = ()
    else:
        kernelMaurerAxis = pba3d.get_function("kernelMaurerAxisWithSpacing")
        kernelColorAxis = pba3d.get_function("kernelColorAxisWithSpacing")
        sampling = tuple(map(float, sampling))
        sampling_args = (sampling[2], sampling[1], sampling[0])

    kernelFloodZ(
        grid,
        block,
        (pba_images[buffer_idx], pba_images[1 - buffer_idx], size)
    )
    buffer_idx = 1 - buffer_idx

    block = (blockx, blocky, 1)
    grid = (size // block[0], size // block[1], 1)
    kernelMaurerAxis(
        grid,
        block,
        (pba_images[buffer_idx], pba_images[1 - buffer_idx], size) + sampling_args,  # noqa
    )

    block = (block_size, m3, 1)
    grid = (size // block[0], size, 1)
    kernelColorAxis(
        grid,
        block,
        (pba_images[1 - buffer_idx], pba_images[buffer_idx], size) + sampling_args,  # noqa
    )

    if sampling is not None:
        # kernelColorAxis transposes the first two axis, so have to reorder
        # the sampling_args tuple correspondingly
        sampling_args = (sampling[1], sampling[2], sampling[0])

    block = (blockx, blocky, 1)
    grid = (size // block[0], size // block[1], 1)
    kernelMaurerAxis(
        grid,
        block,
        (pba_images[buffer_idx], pba_images[1 - buffer_idx], size) + sampling_args,  # noqa
    )

    block = (block_size, m3, 1)
    grid = (size // block[0], size, 1)
    kernelColorAxis(
        grid,
        block,
        (pba_images[1 - buffer_idx], pba_images[buffer_idx], size) + sampling_args,  # noqa
    )
    output = pba_images[buffer_idx]

    if return_distances:
        out_shape = (orig_sz, orig_sy, orig_sx)
        dtype_out = cupy.float64 if float64_distances else cupy.float32
<<<<<<< HEAD
        if dt_inplace:
            _check_distances(distances, out_shape, dtype_out)
        else:
            distances = cupy.zeros(out_shape, dtype=dtype_out)
=======
        dist = cupy.zeros(out_shape, dtype=dtype_out)
>>>>>>> 8fa943c7

        # make sure maximum possible distance doesn't overflow
        max_possible_dist = sum((s - 1)**2 for s in out_shape)
        large_dist = max_possible_dist >= 2**31

        if not return_indices:
            # Compute distances without forming explicit coordinate arrays.
            kern = _get_decode_as_distance_kernel(
                size_max=size_max,
                large_dist=large_dist,
<<<<<<< HEAD
                sampling=sampling
            )
            if sampling is None:
                kern(output[:orig_sz, :orig_sy, :orig_sx], distances)
            else:
                sampling = cupy.asarray(sampling, dtype=distances.dtype)
                kern(output[:orig_sz, :orig_sy, :orig_sx], sampling, distances)
            return (distances,)
=======
            )
            kern(output[:orig_sz, :orig_sy, :orig_sx], dist)
            return (dist,)
>>>>>>> 8fa943c7

    if return_indices:
        x, y, z = decode3d(output[:orig_sz, :orig_sy, :orig_sx],
                           size_max=size_max)
    vals = ()
    if return_distances:
<<<<<<< HEAD
        if sampling is None:
            kern = _get_distance_kernel(
                int_type=_get_inttype(distances), large_dist=large_dist,
            )
            kern(z, y, x, distances)
        else:
            kern = _get_aniso_distance_kernel(int_type=_get_inttype(distances))
            sampling = cupy.asarray(sampling, dtype=distances.dtype)
            kern(z, y, x, sampling, distances)

        vals = vals + (distances,)
=======
        kern = _get_distance_kernel(
            int_type=_get_inttype(dist), large_dist=large_dist,
        )
        kern(z, y, x, dist)
        vals = vals + (dist,)
>>>>>>> 8fa943c7
    if return_indices:
        if indices_inplace:
            _check_indices(indices, (arr.ndim,) + arr.shape, x.dtype.itemsize)
            indices[0, ...] = z
            indices[1, ...] = y
            indices[2, ...] = x
        else:
            indices = cupy.stack((z, y, x), axis=0)
        vals = vals + (indices,)
    return vals<|MERGE_RESOLUTION|>--- conflicted
+++ resolved
@@ -4,13 +4,9 @@
 import cupy
 import numpy as np
 
-<<<<<<< HEAD
 from ._pba_2d import (_check_distances, _check_indices,
                       _distance_tranform_arg_check, _get_block_size,
                       _generate_shape, _generate_indices_ops,
-=======
-from ._pba_2d import (_get_block_size, _generate_shape, _generate_indices_ops,
->>>>>>> 8fa943c7
                       lcm)
 from cucim.skimage._vendored._ndimage_util import _get_inttype
 
@@ -92,15 +88,9 @@
 def _get_encode3d_kernel(size_max, marker=-2147483648):
     """Pack array coordinates into a single integer."""
     if size_max > 1024:
-<<<<<<< HEAD
         int_type = "ptrdiff_t"  # int64_t
     else:
         int_type = "int"        # int32_t
-=======
-        int_type = 'ptrdiff_t'  # int64_t
-    else:
-        int_type = 'int'        # int32_t
->>>>>>> 8fa943c7
 
     # value must match TOID macro in the C++ code!
     if size_max > 1024:
@@ -127,11 +117,7 @@
         in_params="raw B arr",
         out_params="raw I out",
         operation=code,
-<<<<<<< HEAD
         options=("--std=c++11",),
-=======
-        options=('--std=c++11',),
->>>>>>> 8fa943c7
     )
 
 
@@ -144,21 +130,13 @@
         dtype = np.int64
     else:
         dtype = np.int32
-<<<<<<< HEAD
     image = cupy.zeros(arr.shape, dtype=dtype, order="C")
-=======
-    image = cupy.zeros(arr.shape, dtype=dtype, order='C')
->>>>>>> 8fa943c7
     kern = _get_encode3d_kernel(size_max, marker=marker)
     kern(arr, image, size=image.size)
     return image
 
 
-<<<<<<< HEAD
 def _get_decode3d_code(size_max, int_type=""):
-=======
-def _get_decode3d_code(size_max, int_type=''):
->>>>>>> 8fa943c7
     # bit shifts here must match those used in the encode3d kernel
     if size_max > 1024:
         code = f"""
@@ -179,23 +157,14 @@
 def _get_decode3d_kernel(size_max):
     """Unpack 3 coordinates encoded as a single integer."""
 
-<<<<<<< HEAD
     # int_type = "" here because x, y, z were already allocated externally
     code = _get_decode3d_code(size_max, int_type="")
-=======
-    # int_type = '' here because x, y, z were already allocated externally
-    code = _get_decode3d_code(size_max, int_type='')
->>>>>>> 8fa943c7
 
     return cupy.ElementwiseKernel(
         in_params="E encoded",
         out_params="I x, I y, I z",
         operation=code,
-<<<<<<< HEAD
         options=("--std=c++11",),
-=======
-        options=('--std=c++11',),
->>>>>>> 8fa943c7
     )
 
 
@@ -262,11 +231,7 @@
 
 def _get_distance_kernel_code(int_type, dist_int_type, raw_out_var=True):
     code = _generate_shape(
-<<<<<<< HEAD
         ndim=3, int_type=int_type, var_name="dist", raw_var=raw_out_var
-=======
-        ndim=3, int_type=int_type, var_name='dist', raw_var=raw_out_var
->>>>>>> 8fa943c7
     )
     code += _generate_indices_ops(ndim=3, int_type=int_type)
     code += _generate_distance_computation(int_type, dist_int_type)
@@ -276,11 +241,7 @@
 @cupy.memoize(for_each_device=True)
 def _get_distance_kernel(int_type, large_dist=False):
     """Returns kernel computing the Euclidean distance from coordinates."""
-<<<<<<< HEAD
     dist_int_type = "ptrdiff_t" if large_dist else "int"
-=======
-    dist_int_type = 'ptrdiff_t' if large_dist else 'int'
->>>>>>> 8fa943c7
     operation = _get_distance_kernel_code(
         int_type, dist_int_type, raw_out_var=True
     )
@@ -288,7 +249,6 @@
         in_params="I z, I y, I x",
         out_params="raw F dist",
         operation=operation,
-<<<<<<< HEAD
         options=("--std=c++11",),
     )
 
@@ -334,14 +294,6 @@
 
 @cupy.memoize(for_each_device=True)
 def _get_decode_as_distance_kernel(size_max, large_dist=False, sampling=None):
-=======
-        options=('--std=c++11',),
-    )
-
-
-@cupy.memoize(for_each_device=True)
-def _get_decode_as_distance_kernel(size_max, large_dist=False):
->>>>>>> 8fa943c7
     """Fused decode3d and distance computation.
 
     This kernel is for use when `return_distances=True`, but
@@ -350,21 +302,15 @@
     generating full arrays containing the coordinates since the coordinate
     arrays are not going to be returned.
     """
-<<<<<<< HEAD
     if sampling is None:
         dist_int_type = "ptrdiff_t" if large_dist else "int"
     int_type = "int"
-=======
-    dist_int_type = 'ptrdiff_t' if large_dist else 'int'
-    int_type = 'int'
->>>>>>> 8fa943c7
 
     # Step 1: decode the (z, y, x) coordinate
     code = _get_decode3d_code(size_max, int_type=int_type)
 
     # Step 2: compute the Euclidean distance based on this (z, y, x).
     code += _generate_shape(
-<<<<<<< HEAD
         ndim=3, int_type=int_type, var_name="dist", raw_var=True
     )
     code += _generate_indices_ops(ndim=3, int_type=int_type)
@@ -379,18 +325,6 @@
         out_params="raw F dist",
         operation=code,
         options=("--std=c++11",),
-=======
-        ndim=3, int_type=int_type, var_name='dist', raw_var=True
-    )
-    code += _generate_indices_ops(ndim=3, int_type=int_type)
-    code += _generate_distance_computation(int_type, dist_int_type)
-
-    return cupy.ElementwiseKernel(
-        in_params="E encoded",
-        out_params="raw F dist",
-        operation=code,
-        options=('--std=c++11',),
->>>>>>> 8fa943c7
     )
 
 
@@ -509,14 +443,10 @@
     if return_distances:
         out_shape = (orig_sz, orig_sy, orig_sx)
         dtype_out = cupy.float64 if float64_distances else cupy.float32
-<<<<<<< HEAD
         if dt_inplace:
             _check_distances(distances, out_shape, dtype_out)
         else:
             distances = cupy.zeros(out_shape, dtype=dtype_out)
-=======
-        dist = cupy.zeros(out_shape, dtype=dtype_out)
->>>>>>> 8fa943c7
 
         # make sure maximum possible distance doesn't overflow
         max_possible_dist = sum((s - 1)**2 for s in out_shape)
@@ -527,7 +457,6 @@
             kern = _get_decode_as_distance_kernel(
                 size_max=size_max,
                 large_dist=large_dist,
-<<<<<<< HEAD
                 sampling=sampling
             )
             if sampling is None:
@@ -536,18 +465,12 @@
                 sampling = cupy.asarray(sampling, dtype=distances.dtype)
                 kern(output[:orig_sz, :orig_sy, :orig_sx], sampling, distances)
             return (distances,)
-=======
-            )
-            kern(output[:orig_sz, :orig_sy, :orig_sx], dist)
-            return (dist,)
->>>>>>> 8fa943c7
 
     if return_indices:
         x, y, z = decode3d(output[:orig_sz, :orig_sy, :orig_sx],
                            size_max=size_max)
     vals = ()
     if return_distances:
-<<<<<<< HEAD
         if sampling is None:
             kern = _get_distance_kernel(
                 int_type=_get_inttype(distances), large_dist=large_dist,
@@ -557,15 +480,7 @@
             kern = _get_aniso_distance_kernel(int_type=_get_inttype(distances))
             sampling = cupy.asarray(sampling, dtype=distances.dtype)
             kern(z, y, x, sampling, distances)
-
         vals = vals + (distances,)
-=======
-        kern = _get_distance_kernel(
-            int_type=_get_inttype(dist), large_dist=large_dist,
-        )
-        kern(z, y, x, dist)
-        vals = vals + (dist,)
->>>>>>> 8fa943c7
     if return_indices:
         if indices_inplace:
             _check_indices(indices, (arr.ndim,) + arr.shape, x.dtype.itemsize)
