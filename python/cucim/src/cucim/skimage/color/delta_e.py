--- conflicted
+++ resolved
@@ -424,21 +424,6 @@
     dH2 = get_dH2(lab1, lab2, channel_axis=0)
     return _cmc_kernel(C1, L1, h1, C2, L2, dH2, kL, kC)
 
-<<<<<<< HEAD
-    T = cp.where(
-        cp.logical_and(cp.rad2deg(h1) >= 164, cp.rad2deg(h1) <= 345),
-        0.56 + 0.2 * cp.abs(np.cos(h1 + cp.deg2rad(168))),
-        0.36 + 0.4 * cp.abs(np.cos(h1 + cp.deg2rad(35))),
-    )
-    c1_4 = C1**4
-    F = cp.sqrt(c1_4 / (c1_4 + 1900))
-
-    scalar_val = cp.float32(0.511) if lab1.dtype == cp.float32 else 0.511
-    SL = cp.where(L1 < 16, scalar_val, 0.040975 * L1 / (1.0 + 0.01765 * L1))
-    SC = 0.638 + 0.0638 * C1 / (1.0 + 0.0131 * C1)
-    SH = SC * (F * T + 1 - F)
-=======
->>>>>>> 8fe097e4
 
 _dH2_kernel = cp.ElementwiseKernel(
     "X a1, X b1, X a2, X b2",
