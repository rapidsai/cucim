# Getting Started

```{toctree}
:glob:
:hidden:

../notebooks/Basic_Usage.ipynb
../notebooks/Accessing_File_with_GDS.ipynb
../notebooks/File-access_Experiments_on_TIFF.ipynb
../notebooks/Multi-thread_and_Multi-process_Tests.ipynb
../notebooks/Working_with_DALI.ipynb
../notebooks/Working_with_Albumentation.ipynb
```

## Installation

<<<<<<< HEAD
Please download the latest SDK package (`cuCIM-v23.04.01-linux.tar.gz`).
=======
Please download the latest SDK package (`cuCIM-v23.06.00-linux.tar.gz`).
>>>>>>> cef0c2a0

Untar the downloaded file.

```bash
<<<<<<< HEAD
mkdir -p cuCIM-v23.04.01
tar -xzvf cuCIM-v23.04.01-linux.tar.gz -C cuCIM-v23.04.01

cd cuCIM-v23.04.01
=======
mkdir -p cuCIM-v23.06.00
tar -xzvf cuCIM-v23.06.00-linux.tar.gz -C cuCIM-v23.06.00

cd cuCIM-v23.06.00
>>>>>>> cef0c2a0
```

## Run command

Executing `./run` command would show you available commands:

```bash
./run
```
```
USAGE: ./run [command] [arguments]...

Global Arguments

Command List
    help  ----------------------------  Print detailed description for a given argument (command name)
  Example
    download_testdata  ---------------  Download test data from Docker Hub
    launch_notebooks  ----------------  Launch jupyter notebooks
  Build
    build_train  ---------------------  Build Clara Train Docker image with cuCIM (& OpenSlide)
    build_examples  ------------------  Build cuCIM C++ examples
```

`./run help <command>` would show you detailed information about the command.

```bash
./run help build_train
```
```
Build Clara Train Docker image with cuCIM (& OpenSlide)

Build image from docker/Dockerfile-claratrain

Arguments:
  $1 - docker image name (default:cucim-train)
```

### download_testdata

It downloads test data from DockerHub (`gigony/svs-testdata:little-big`) and make it available at `notebooks/input` folder.

The folder has the following four files.

- `TUPAC-TR-488.svs`
- `TUPAC-TR-467.svs`
- `image.tif`
- `image2.tif`

#### Test Dataset

`TUPAC-TR-488.svs` and `TUPAC-TR-467.svs` are from the dataset
of Tumor Proliferation Assessment Challenge 2016 (TUPAC16 | MICCAI Grand Challenge).

- Website: <https://tupac.grand-challenge.org/>
- Data link: <https://drive.google.com/drive/u/0/folders/0B--ztKW0d17XYlBqOXppQmw0M2M>

#### Converted files

- `image.tif` : 256x256 multi-resolution/tiled TIF conversion of TUPAC-TR-467.svs
- `image2.tif` : 256x256 multi-resolution/tiled TIF conversion of TUPAC-TR-488.svs


### launch_notebooks

It launches a **Jupyter Lab** instance so that the user can experiment with cuCIM.

After executing the command, type a password for the instance and open a web browser to access the instance.

```bash
./run launch_notebooks
```

```bash
...
Port 10001 would be used...(http://172.26.120.129:10001)
2021-02-13 01:12:44 $ nvidia-docker run --gpus all -it --rm -v /home/repo/cucim/notebooks:/notebooks -p 10001:10001 cucim-jupyter -c echo -n 'Enter New Password: '; jupyter lab --ServerApp.password="$(python3 -u -c "from jupyter_server.auth import passwd;pw=input();print(passwd(pw));" | egrep 'sha|argon')" --ServerApp.root_dir=/notebooks --allow-root --port=10001 --ip=0.0.0.0 --no-browser
Enter New Password: <password>
[I 2021-02-13 01:12:47.981 ServerApp] dask_labextension | extension was successfully linked.
[I 2021-02-13 01:12:47.981 ServerApp] jupyter_server_proxy | extension was successfully linked.
...
```

### build_train

It builds an image from the Clara Deploy SDK image. The image would install other useful python package as well as cu
CIM wheel file.

`nvcr.io/nvidian/dlmed/clara-train-sdk:v3.1-ga-qa-5` is used and `docker/Dockerfile-claratrain` has the recipe of the image.

You will need to have a permission to access `nvidian/dlmed` group in NGC.

```bash
./run build_train

docker run -it --rm cucim-train /bin/bash
```

### build_examples

It builds C++ examples at `examples/cpp` folder by using `cmake` in `cucim-cmake` image that is built in runtime.

After the execution, it would copy built file into `bin` folder and show how to execute it.

```bash
./run build_examples
```

```bash
...

Execute the binary with the following commands:
  # Set library path
  export LD_LIBRARY_PATH=/ssd/repo/cucim/dist/install/lib:$LD_LIBRARY_PATH
  # Execute
  ./bin/tiff_image notebooks/input/image.tif .
```

Its execution would show some metadata information and create two files -- `output.ppm` and `output2.ppm`.

`.ppm` file can be viewed by `eog` in Ubuntu.
```
$ ./bin/tiff_image notebooks/input/image.tif .
[Plugin: cucim.kit.cuslide] Loading...
<<<<<<< HEAD
[Plugin: cucim.kit.cuslide] Loading the dynamic library from: cucim.kit.cuslide@23.04.01.so
=======
[Plugin: cucim.kit.cuslide] Loading the dynamic library from: cucim.kit.cuslide@23.06.00.so
>>>>>>> cef0c2a0
[Plugin: cucim.kit.cuslide] loaded successfully. Version: 0
Initializing plugin: cucim.kit.cuslide (interfaces: [cucim::io::IImageFormat v0.1]) (impl: cucim.kit.cuslide)
is_loaded: true
device: cpu
metadata: {"key": "value"}
dims: YXC
shape: (26420, 19920, 3)
size('XY'): (19920, 26420)
channel_names: (R, G, B)

is_loaded: true
device: cpu
metadata: {"key": "value"}
dims: YXC
shape: (1024, 1024, 3)
size('XY'): (1024, 1024)
channel_names: (R, G, B)
[Plugin: cucim.kit.cuslide] Unloaded.

$ eog output.ppm
$ eog output2.ppm
```<|MERGE_RESOLUTION|>--- conflicted
+++ resolved
@@ -14,26 +14,15 @@
 
 ## Installation
 
-<<<<<<< HEAD
-Please download the latest SDK package (`cuCIM-v23.04.01-linux.tar.gz`).
-=======
 Please download the latest SDK package (`cuCIM-v23.06.00-linux.tar.gz`).
->>>>>>> cef0c2a0
 
 Untar the downloaded file.
 
 ```bash
-<<<<<<< HEAD
-mkdir -p cuCIM-v23.04.01
-tar -xzvf cuCIM-v23.04.01-linux.tar.gz -C cuCIM-v23.04.01
-
-cd cuCIM-v23.04.01
-=======
 mkdir -p cuCIM-v23.06.00
 tar -xzvf cuCIM-v23.06.00-linux.tar.gz -C cuCIM-v23.06.00
 
 cd cuCIM-v23.06.00
->>>>>>> cef0c2a0
 ```
 
 ## Run command
@@ -158,11 +147,7 @@
 ```
 $ ./bin/tiff_image notebooks/input/image.tif .
 [Plugin: cucim.kit.cuslide] Loading...
-<<<<<<< HEAD
-[Plugin: cucim.kit.cuslide] Loading the dynamic library from: cucim.kit.cuslide@23.04.01.so
-=======
 [Plugin: cucim.kit.cuslide] Loading the dynamic library from: cucim.kit.cuslide@23.06.00.so
->>>>>>> cef0c2a0
 [Plugin: cucim.kit.cuslide] loaded successfully. Version: 0
 Initializing plugin: cucim.kit.cuslide (interfaces: [cucim::io::IImageFormat v0.1]) (impl: cucim.kit.cuslide)
 is_loaded: true
