<!-- ```{eval-rst}
:notoc:

``` -->

```{toctree}
:maxdepth: 3
:hidden:

getting_started/index
api_reference/index
release_notes/index
roadmap/index
```
<!-- user_guide/index
development/index -->


# cuCIM Documentation

<<<<<<< HEAD
Current latest version is [Version 21.08.01](release_notes/v21.08.01.md).
=======
Current latest version is [Version 21.10.00](release_notes/v21.10.00.md).
>>>>>>> 4d861fe3

**cuCIM** a toolkit to provide GPU accelerated I/O, image  processing & computer vision primitives for N-Dimensional images with a focus on biomedical imaging.

:::{figure-md} fig-cucim-architecture
:class: myclass

<img src="_static/images/RAPIDS_cuCIM.png" alt="cuCIM Architecture" class="bg-primary mb-1" width="600px">

RAPIDS cuCIM Architecture
:::

<!-- .. raw:: html
   <div> </div> -->

<!-- ```{toctree}
:maxdepth: 3
:hidden:


reference/index.md

``` -->

<!--
```{include} readme.md
```

## Site contents

```{toctree}
:maxdepth: 2
:caption: Main docs

jupyter.md
installation.md
usage.md
changelog.md
Github repository <https://github.com/rapidsai/cucim>
```

## Reference pages

```{toctree}
:caption: Reference items
:maxdepth: 2

reference/index.md
```

## Development

```{toctree}
:caption: Development
:maxdepth: 1

contributing.md
authors.md
```

## Indices and tables

* {ref}`genindex`
* {ref}`modindex`
* {ref}`search`
 --><|MERGE_RESOLUTION|>--- conflicted
+++ resolved
@@ -18,11 +18,7 @@
 
 # cuCIM Documentation
 
-<<<<<<< HEAD
-Current latest version is [Version 21.08.01](release_notes/v21.08.01.md).
-=======
 Current latest version is [Version 21.10.00](release_notes/v21.10.00.md).
->>>>>>> 4d861fe3
 
 **cuCIM** a toolkit to provide GPU accelerated I/O, image  processing & computer vision primitives for N-Dimensional images with a focus on biomedical imaging.
 
