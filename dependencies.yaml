--- conflicted
+++ resolved
@@ -172,20 +172,12 @@
     common:
       - output_types: conda
         packages:
-<<<<<<< HEAD
-          - cucim==25.8.*
-=======
           - cucim==25.10.*,>=0.0.0a0
->>>>>>> 5f194ff3
   depends_on_libcucim:
     common:
       - output_types: conda
         packages:
-<<<<<<< HEAD
-          - libcucim==25.8.*
-=======
           - libcucim==25.10.*,>=0.0.0a0
->>>>>>> 5f194ff3
   develop:
     common:
       - output_types: [conda, requirements, pyproject]
