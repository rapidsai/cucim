# Dependency list for https://github.com/rapidsai/dependency-file-generator
files:
  all:
    output: conda
    matrix:
      cuda: ["12.9", "13.0"]
      arch: [x86_64, aarch64]
    includes:
      - build
      - cuda
      - cuda_version
      - checks
      - depends_on_cupy
      - docs
      - py_version
      - run
      - test_python
  test_python:
    output: none
    includes:
      - cuda_version
      - py_version
      - test_python
      - depends_on_cucim
      - depends_on_libcucim
  checks:
    output: none
    includes:
      - checks
      - py_version
  docs:
    output: none
    includes:
      - cuda_version
      - docs
      - py_version
      - depends_on_cucim
      - depends_on_libcucim
  py_build_cucim:
    output: pyproject
    pyproject_dir: python/cucim
    extras:
      table: build-system
    includes:
      - rapids_build_setuptools
  py_rapids_build_cucim:
    output: pyproject
    pyproject_dir: python/cucim
    extras:
      table: tool.rapids-build-backend
      key: requires
    includes:
      - build
  py_run:
    output: pyproject
    pyproject_dir: python/cucim
    extras:
      table: project
    includes:
      - depends_on_cupy
      - run
  py_optional_test:
    output: pyproject
    pyproject_dir: python/cucim
    extras:
      table: project.optional-dependencies
      key: test
    includes:
      - test_python
  py_develop:
    output: pyproject
    pyproject_dir: python/cucim
    extras:
      table: project.optional-dependencies
      key: developer
    includes:
      - develop
  py_docs:
    output: pyproject
    pyproject_dir: python/cucim
    extras:
      table: project.optional-dependencies
      key: docs
    includes:
      - docs
channels:
  - rapidsai
  - rapidsai-nightly
  - conda-forge
dependencies:
  build:
    common:
      # Note:
      #   Currently omit pyproject output_type from cmake, ninja. The python
      #   build doesn't use these, but assumes that the C++ libcucim shared
      #   library had already previously been built and the .so file copied to
      #   python/cucim/src/cucim/clara/ before calling `pip install .`.
      - output_types: [conda, requirements]
        packages:
          - cmake>=3.30.4
          - ninja
      - output_types: conda
        packages:
          - c-compiler
          - cuda-nvcc
          - cxx-compiler
      - output_types: [requirements, pyproject]
        packages:
          - wheel
    specific:
      - output_types: conda
        matrices:
          - matrix:
              arch: x86_64
            packages:
              - gcc_linux-64=14.*
              - sysroot_linux-64==2.28
              - yasm
          - matrix:
              arch: aarch64
            packages:
              - gcc_linux-aarch64=14.*
              - sysroot_linux-aarch64==2.28
  checks:
    common:
      - output_types: [conda, requirements]
        packages:
          - pre-commit
  cuda_version:
    specific:
      - output_types: conda
        matrices:
          - matrix:
              cuda: "12.0"
            packages:
              - cuda-version=12.0
          - matrix:
              cuda: "12.2"
            packages:
              - cuda-version=12.2
          - matrix:
              cuda: "12.5"
            packages:
              - cuda-version=12.5
          - matrix:
              cuda: "12.8"
            packages:
              - cuda-version=12.8
          - matrix:
              cuda: "12.9"
            packages:
              - cuda-version=12.9
          - matrix:
              cuda: "13.0"
            packages:
              - cuda-version=13.0
  cuda:
    common:
      - output_types: conda
<<<<<<< HEAD
        packages:
          - cuda-cudart-dev
          - libnvjpeg-dev
          - libnvjpeg-static
    specific:
=======
        matrices:
          - matrix:
              cuda: "12.*"
            packages:
              - libnvjpeg-dev
>>>>>>> b738d2cf
      - output_types: conda
        matrices:
          - matrix:
              arch: aarch64
            packages:
          - matrix:
              arch: x86_64
            packages:
              - libcufile-dev
  depends_on_cucim:
    common:
      - output_types: conda
        packages:
          - cucim==25.10.*,>=0.0.0a0
  depends_on_cupy:
    common:
      - output_types: conda
        packages:
          - &cupy_unsuffixed cupy>=12.0.0
    specific:
      - output_types: [requirements, pyproject]
        matrices:
          - matrix:
              cuda: "12.*"
            packages:
              - cupy-cuda12x>=12.0.0
          - matrix:
              cuda: "13.*"
            packages:
              - &cupy_cu13 cupy-cuda13x>=12.0.0
          - matrix:
            packages:
              - *cupy_cu13
  depends_on_libcucim:
    common:
      - output_types: conda
        packages:
          - libcucim==25.10.*,>=0.0.0a0
  develop:
    common:
      - output_types: [conda, requirements, pyproject]
        packages:
          - pre-commit
          - black
          - ruff
          - isort
  docs:
    common:
      - output_types: [conda, requirements, pyproject]
        packages:
          - ipython
          - nbsphinx
          - &numpydoc numpydoc>=1.7
          - pydata-sphinx-theme
          - recommonmark
          # the ceiling on sphinx can be removed when https://github.com/spatialaudio/nbsphinx/issues/825 is resolved
          - sphinx>=8.0.0,<8.2.0
  py_version:
    specific:
      - output_types: conda
        matrices:
          - matrix:
              py: "3.10"
            packages:
              - python=3.10
          - matrix:
              py: "3.11"
            packages:
              - python=3.11
          - matrix:
              py: "3.12"
            packages:
              - python=3.12
          - matrix:
              py: "3.13"
            packages:
              - python=3.13
          - matrix:
            packages:
              - python>=3.10,<3.14
  rapids_build_setuptools:
    common:
      - output_types: [conda, requirements, pyproject]
        packages:
          - rapids-build-backend>=0.4.0,<0.5.0.dev0
          - setuptools>=80.9.0
  run:
    common:
      - output_types: [conda, requirements, pyproject]
        packages:
          - click
          - lazy-loader>=0.4
          - numpy>=1.23.4,<3.0a0
          - scikit-image>=0.19.0,<0.26.0a0
          - scipy>=1.11.2
  test_python:
    common:
      - output_types: [conda, requirements, pyproject]
        packages:
          - psutil>=5.8.0
          - pytest>=7.0.0,<9.0.0a0
          - pytest-cov>=2.12.1
          - pytest-lazy-fixtures>=1.0.0
          - pytest-xdist
          - tifffile>=2022.8.12
          - pooch>=1.6.0 # needed to download scikit-image sample data
          - pywavelets>=1.6
      - output_types: [conda]
        packages:
          - imagecodecs>=2021.6.8
          - matplotlib-base>=3.7
          - openslide-python>=1.3.0
          - pip
          - pip:
              - opencv-python-headless>=4.6
      - output_types: [requirements, pyproject]
        packages:
          # skip packages on arm64 that don't provide a wheel
          - imagecodecs>=2021.6.8; platform_machine=='x86_64'
          - openslide-python>=1.3.0; platform_machine=='x86_64'
          - matplotlib>=3.7
          - opencv-python-headless>=4.6
      - output_types: [pyproject, requirements]
        packages:
          - *numpydoc<|MERGE_RESOLUTION|>--- conflicted
+++ resolved
@@ -157,19 +157,10 @@
   cuda:
     common:
       - output_types: conda
-<<<<<<< HEAD
         packages:
           - cuda-cudart-dev
           - libnvjpeg-dev
-          - libnvjpeg-static
-    specific:
-=======
-        matrices:
-          - matrix:
-              cuda: "12.*"
-            packages:
-              - libnvjpeg-dev
->>>>>>> b738d2cf
+    specific:
       - output_types: conda
         matrices:
           - matrix:
