--- conflicted
+++ resolved
@@ -188,20 +188,12 @@
     common:
       - output_types: conda
         packages:
-<<<<<<< HEAD
-          - cucim==25.6.*
-=======
           - cucim==25.8.*,>=0.0.0a0
->>>>>>> 54cc342c
   depends_on_libcucim:
     common:
       - output_types: conda
         packages:
-<<<<<<< HEAD
-          - libcucim==25.6.*
-=======
           - libcucim==25.8.*,>=0.0.0a0
->>>>>>> 54cc342c
   develop:
     common:
       - output_types: [conda, requirements, pyproject]
