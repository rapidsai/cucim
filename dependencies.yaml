--- conflicted
+++ resolved
@@ -232,20 +232,12 @@
     common:
       - output_types: conda
         packages:
-<<<<<<< HEAD
-          - cucim==25.4.*
-=======
           - cucim==25.6.*,>=0.0.0a0
->>>>>>> becb4564
   depends_on_libcucim:
     common:
       - output_types: conda
         packages:
-<<<<<<< HEAD
-          - libcucim==25.4.*
-=======
           - libcucim==25.6.*,>=0.0.0a0
->>>>>>> becb4564
   develop:
     common:
       - output_types: [conda, requirements, pyproject]
