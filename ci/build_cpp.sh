#!/bin/bash
# Copyright (c) 2022, NVIDIA CORPORATION.

set -euo pipefail

source rapids-configure-sccache

source rapids-date-string

export CMAKE_GENERATOR=Ninja

rapids-print-env

rapids-logger "Begin cpp build"

sccache --zero-stats

<<<<<<< HEAD
RAPIDS_PACKAGE_VERSION=$(rapids-generate-version)
export RAPIDS_PACKAGE_VERSION

# populates `RATTLER_CHANNELS` array and `RATTLER_ARGS` array
source rapids-rattler-channel-string

# --no-build-id allows for caching with `sccache`
# more info is available at
# https://rattler.build/latest/tips_and_tricks/#using-sccache-or-ccache-with-rattler-build
rattler-build build --recipe conda/recipes/libcucim \
                    "${RATTLER_ARGS[@]}" \
                    "${RATTLER_CHANNELS[@]}"

sccache --show-adv-stats
=======

# TODO: Remove when CUDA 12.1 is dropped.
# In most cases, the CTK has cuFile.
# However the CTK only added cuFile for ARM in 12.2.
# So for ARM users on CTK 12.0 & 12.1, relax the cuFile requirement.
# On x86_64 or CTK 13 or ARM with CTK 12.2+, always require cuFile.
cat > extra_variants.yaml <<EOF
has_cufile:
  - True
EOF
if [[ "$(arch)" == "aarch64" ]] && [[ "${RAPIDS_CUDA_VERSION%%.*}" == "12" ]]
then
  cat >> extra_variants.yaml <<EOF
  - False
EOF
fi

echo 'Contents of `extra_variants.yaml`:'
cat extra_variants.yaml
echo ''

RAPIDS_PACKAGE_VERSION=$(rapids-generate-version) rapids-conda-retry build \
    -m extra_variants.yaml \
    conda/recipes/libcucim
>>>>>>> 42cf58f2

# remove build_cache directory to avoid uploading the entire source tree
# tracked in https://github.com/prefix-dev/rattler-build/issues/1424
rm -rf "$RAPIDS_CONDA_BLD_OUTPUT_DIR"/build_cache<|MERGE_RESOLUTION|>--- conflicted
+++ resolved
@@ -15,22 +15,11 @@
 
 sccache --zero-stats
 
-<<<<<<< HEAD
 RAPIDS_PACKAGE_VERSION=$(rapids-generate-version)
 export RAPIDS_PACKAGE_VERSION
 
 # populates `RATTLER_CHANNELS` array and `RATTLER_ARGS` array
 source rapids-rattler-channel-string
-
-# --no-build-id allows for caching with `sccache`
-# more info is available at
-# https://rattler.build/latest/tips_and_tricks/#using-sccache-or-ccache-with-rattler-build
-rattler-build build --recipe conda/recipes/libcucim \
-                    "${RATTLER_ARGS[@]}" \
-                    "${RATTLER_CHANNELS[@]}"
-
-sccache --show-adv-stats
-=======
 
 # TODO: Remove when CUDA 12.1 is dropped.
 # In most cases, the CTK has cuFile.
@@ -52,10 +41,15 @@
 cat extra_variants.yaml
 echo ''
 
-RAPIDS_PACKAGE_VERSION=$(rapids-generate-version) rapids-conda-retry build \
-    -m extra_variants.yaml \
-    conda/recipes/libcucim
->>>>>>> 42cf58f2
+# --no-build-id allows for caching with `sccache`
+# more info is available at
+# https://rattler.build/latest/tips_and_tricks/#using-sccache-or-ccache-with-rattler-build
+rattler-build build --recipe conda/recipes/libcucim \
+                    --variant-config extra_variants.yaml \
+                    "${RATTLER_ARGS[@]}" \
+                    "${RATTLER_CHANNELS[@]}"
+
+sccache --show-adv-stats
 
 # remove build_cache directory to avoid uploading the entire source tree
 # tracked in https://github.com/prefix-dev/rattler-build/issues/1424
