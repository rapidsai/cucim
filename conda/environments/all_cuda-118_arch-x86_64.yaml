--- conflicted
+++ resolved
@@ -43,13 +43,8 @@
 - scikit-image>=0.19.0,<0.26.0a0
 - scipy>=1.11.2
 - sphinx<6
-<<<<<<< HEAD
 - sysroot_linux-64==2.28
-- tifffile>=2022.7.28
-=======
-- sysroot_linux-64==2.17
 - tifffile>=2022.8.12
->>>>>>> 9477daa2
 - yasm
 - pip:
   - opencv-python-headless>=4.6
