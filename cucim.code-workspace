--- conflicted
+++ resolved
@@ -33,11 +33,7 @@
 					"CUCIM_TESTDATA_FOLDER": "${workspaceDirectory}/test_data",
 					// Add cuslide plugin's library path to LD_LIBRARY_PATH
 					"LD_LIBRARY_PATH": "${workspaceDirectory}/build-debug/lib:${workspaceDirectory}/cpp/plugins/cucim.kit.cuslide/build-debug/lib:${workspaceDirectory}/temp/cuda/lib64:${os_env:LD_LIBRARY_PATH}",
-<<<<<<< HEAD
-					"CUCIM_TEST_PLUGIN_PATH": "cucim.kit.cuslide@23.04.01.so"
-=======
 					"CUCIM_TEST_PLUGIN_PATH": "cucim.kit.cuslide@23.06.00.so"
->>>>>>> cef0c2a0
 				},
 				"cwd": "${workspaceDirectory}",
 				"catch2": {
@@ -230,11 +226,7 @@
 					},
 					{
 						"name": "CUCIM_TEST_PLUGIN_PATH",
-<<<<<<< HEAD
-						"value": "cucim.kit.cuslide@23.04.01.so"
-=======
 						"value": "cucim.kit.cuslide@23.06.00.so"
->>>>>>> cef0c2a0
 					}
 				],
 				"console": "externalTerminal",
@@ -262,11 +254,7 @@
 					},
 					{
 						"name": "CUCIM_TEST_PLUGIN_PATH",
-<<<<<<< HEAD
-						"value": "cucim.kit.cuslide@23.04.01.so"
-=======
 						"value": "cucim.kit.cuslide@23.06.00.so"
->>>>>>> cef0c2a0
 					}
 				],
 				"console": "externalTerminal",
@@ -298,11 +286,7 @@
 					},
 					{
 						"name": "CUCIM_TEST_PLUGIN_PATH",
-<<<<<<< HEAD
-						"value": "cucim.kit.cuslide@23.04.01.so"
-=======
 						"value": "cucim.kit.cuslide@23.06.00.so"
->>>>>>> cef0c2a0
 					}
 				],
 				"console": "externalTerminal",
